--- conflicted
+++ resolved
@@ -10,14 +10,7 @@
 
 @cli.command()
 @click.option('--environment', type=click.Choice(['basic']), default='basic', help='The environment to run.')
-<<<<<<< HEAD
 @click.option('--grid_size', type=int, default=10, help='number of cells in the grid')
-def random(environment, grid_size):
-    """
-    Runs the game with a random controller.
-    """
-    run_game(environment, grid_size, 'random')
-=======
 @click.option('--eval', is_flag=True, help="Evaluate algorithm. Can be used with --model_path")
 def random(environment, eval):
     """
@@ -27,7 +20,6 @@
         print_metrics(environment, 'random')
     else:
         run_game(environment, 'random')
->>>>>>> 8476bd37
 
 @cli.command()
 @click.option('--environment', type=click.Choice(['basic']), default='basic', help='The environment to run.')
@@ -40,18 +32,6 @@
 @click.option('--numTraining', type=int, default=100000, help='number of training episodes')
 @click.option('--verbose', is_flag=True, help='Print Q-value, reward and position for debug on each test action')
 @click.option('--model_path', type=str, default=None, help='Path to load/save the Q-learning model.')
-<<<<<<< HEAD
-@click.option('--grid_size', type=int, default=10, help='number of cells in the grid')
-def qlearn(environment, full_hash, alpha, train_epsilon, test_epsilon, gamma, gamma_eps, numtraining, verbose, model_path, grid_size):
-    """
-    Runs the game with a Q-learning controller.
-    """
-    run_game(environment, 'qlearn', grid_size, full_hash=full_hash,
-             alpha=alpha, train_epsilon=train_epsilon,
-             test_epsilon=test_epsilon, gamma=gamma,
-             gamma_eps=gamma_eps, numTraining=numtraining,
-             verbose=verbose, model_path=model_path)
-=======
 @click.option('--eval', is_flag=True, help="Evaluate algorithm. Can be used with --model_path")
 def qlearn(environment, full_hash, alpha, train_epsilon, test_epsilon, gamma, gamma_eps, numtraining, verbose, model_path, eval):
     """
@@ -69,7 +49,6 @@
                 test_epsilon=test_epsilon, gamma=gamma,
                 gamma_eps=gamma_eps, numTraining=numtraining,
                 verbose=verbose, model_path=model_path)
->>>>>>> 8476bd37
 
 @cli.command()
 @click.option('--environment', type=click.Choice(['basic']), default='basic', help='The environment to run.')
