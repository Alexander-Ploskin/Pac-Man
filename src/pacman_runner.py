--- conflicted
+++ resolved
@@ -3,12 +3,9 @@
 from uuid import uuid4
 from src.environment import BasicPacmanEnvironment
 from src.drawer import PygameDrawer
-<<<<<<< HEAD
 from src.controller import BasicController, QLearnAgent, ValueIterationAgent
-=======
-from src.controller import BasicController, QLearnAgent
 from src.evaluation import evaluate_algorithm
->>>>>>> 8476bd37
+
 
 def run_algorithm(environment, drawer, controller):
     """
